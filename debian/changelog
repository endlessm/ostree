--- conflicted
+++ resolved
@@ -1,4 +1,20 @@
-<<<<<<< HEAD
+ostree (2017.12-1xenial1) UNRELEASED; urgency=medium
+
+  * Backport to xenial (T18830)
+    - Drop debhelper compat back to 9 since 10 is not in xenial.
+      + debian/compat: Drop back to debhelper 9.
+      + debian/control: Add back dh-autoreconf and dh-systemd deps.
+      + debian/rules: Add back --with autoreconf and systemd.
+    - Disable use of O_TMPFILE in the jessie backport. O_TMPFILE was
+      still a new thing when jessie was released, and fails on
+      the arm64, armel, armhf, powerpc and ppc64el buildds.
+    - Switch libgpgme-dev build-dependency back to libgpgme11-dev
+  * Add Endless specific ostree_repo_delete_compat_signature and
+    ostree_repo_get_commit_sizes ABIs to symbols file. These are
+    specified to the 2016.3 version like all older symbols.
+
+ -- Dan Nicholson <nicholson@endlessm.com>  Tue, 24 Oct 2017 11:17:43 +0000
+
 ostree (2017.12-1) unstable; urgency=medium
 
   * New upstream release
@@ -195,7 +211,7 @@
     Run an additional test, which was previously installed but not run
 
  -- Simon McVittie <smcv@debian.org>  Thu, 19 Jan 2017 13:23:32 +0000
-=======
+
 ostree (2016.15-2xenial1) xenial; urgency=medium
 
   [ Dan Nicholson ]
@@ -219,7 +235,6 @@
   * Add new compression symbol to Debian symbols file.
 
  -- Dan Nicholson <nicholson@endlessm.com>  Tue, 16 May 2017 14:49:49 -0500
->>>>>>> f85928e2
 
 ostree (2016.15-2) unstable; urgency=medium
 

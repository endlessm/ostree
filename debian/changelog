--- conflicted
+++ resolved
@@ -1,36 +1,3 @@
-<<<<<<< HEAD
-ostree (2017.12-1xenial2) xenial; urgency=medium
-
-  * Pull in upstream patches for GIR fixes
-    - https://github.com/ostreedev/ostree/pull/1322
-    - https://github.com/ostreedev/ostree/pull/1337
-
- -- Philip Withnall <withnall@endlessm.com>  Tue, 14 Nov 2017 18:38:00 +0000
-
-ostree (2017.12-1xenial1) xenial; urgency=medium
-
-  [Dan Nicholson]
-  * Backport to xenial (T18830)
-    - Drop debhelper compat back to 9 since 10 is not in xenial.
-      + debian/compat: Drop back to debhelper 9.
-      + debian/control: Add back dh-autoreconf and dh-systemd deps.
-      + debian/rules: Add back --with autoreconf and systemd.
-    - Disable use of O_TMPFILE in the jessie backport. O_TMPFILE was
-      still a new thing when jessie was released, and fails on
-      the arm64, armel, armhf, powerpc and ppc64el buildds.
-    - Switch libgpgme-dev build-dependency back to libgpgme11-dev
-  * Add Endless specific ostree_repo_delete_compat_signature and
-    ostree_repo_get_commit_sizes ABIs to symbols file. These are
-    specified to the 2016.3 version like all older symbols.
-  * Enable experimental API and update symbols file. (T19082)
-  * Remove patches that are on our main branch or aren't needed since we
-    generate our own tarball.
-
-  [Philip Withnall]
-  * Add new symbols for OstreeRepoFinderOverride
-
- -- Dan Nicholson <nicholson@endlessm.com>  Tue, 24 Oct 2017 20:13:53 +0000
-=======
 ostree (2018.4-2) unstable; urgency=medium
 
   * d/p/Don-t-write-to-parent-repo.patch:
@@ -154,7 +121,38 @@
     to be somewhat reliable now.
 
  -- Simon McVittie <smcv@debian.org>  Fri, 27 Oct 2017 00:19:45 +0100
->>>>>>> 10c5c128
+
+ostree (2017.12-1xenial2) xenial; urgency=medium
+
+  * Pull in upstream patches for GIR fixes
+    - https://github.com/ostreedev/ostree/pull/1322
+    - https://github.com/ostreedev/ostree/pull/1337
+
+ -- Philip Withnall <withnall@endlessm.com>  Tue, 14 Nov 2017 18:38:00 +0000
+
+ostree (2017.12-1xenial1) xenial; urgency=medium
+
+  [Dan Nicholson]
+  * Backport to xenial (T18830)
+    - Drop debhelper compat back to 9 since 10 is not in xenial.
+      + debian/compat: Drop back to debhelper 9.
+      + debian/control: Add back dh-autoreconf and dh-systemd deps.
+      + debian/rules: Add back --with autoreconf and systemd.
+    - Disable use of O_TMPFILE in the jessie backport. O_TMPFILE was
+      still a new thing when jessie was released, and fails on
+      the arm64, armel, armhf, powerpc and ppc64el buildds.
+    - Switch libgpgme-dev build-dependency back to libgpgme11-dev
+  * Add Endless specific ostree_repo_delete_compat_signature and
+    ostree_repo_get_commit_sizes ABIs to symbols file. These are
+    specified to the 2016.3 version like all older symbols.
+  * Enable experimental API and update symbols file. (T19082)
+  * Remove patches that are on our main branch or aren't needed since we
+    generate our own tarball.
+
+  [Philip Withnall]
+  * Add new symbols for OstreeRepoFinderOverride
+
+ -- Dan Nicholson <nicholson@endlessm.com>  Tue, 24 Oct 2017 20:13:53 +0000
 
 ostree (2017.12-1) unstable; urgency=medium
 

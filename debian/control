Source: ostree
Section: admin
Priority: optional
Maintainer: Utopia Maintenance Team <pkg-utopia-maintainers@lists.alioth.debian.org>
Uploaders:
 Matthias Klumpp <mak@debian.org>,
 Simon McVittie <smcv@debian.org>,
 Sjoerd Simons <sjoerd@debian.org>
Build-Depends:
 attr,
 autoconf,
 automake,
 bison,
 ca-certificates,
 cpio,
<<<<<<< HEAD
 debhelper (>= 9),
 dh-autoreconf,
 dh-systemd,
 dh-exec,
=======
 debhelper (>= 10~),
 dh-exec (>= 0.23~),
>>>>>>> 10c5c128
 docbook-xml <!nodoc>,
 docbook-xsl <!nodoc>,
 e2fslibs-dev,
 elfutils,
 fuse,
 gnupg <!nocheck>,
 gobject-introspection,
 gtk-doc-tools <!nodoc>,
 libarchive-dev,
 libattr1-dev,
 libcap-dev,
 libfuse-dev,
 libgirepository1.0-dev,
 libglib2.0-dev (>= 2.40.0),
 libgpgme11-dev,
 liblzma-dev,
 libmount-dev (>= 2.23),
 libselinux1-dev,
 libsoup2.4-dev (>= 2.39.1),
 libsystemd-dev,
 libtool,
 procps,
 python3 <!nocheck>,
 python3-yaml <!nocheck>,
 xsltproc <!nodoc>,
 zlib1g-dev,
Build-Depends-Indep:
 libglib2.0-doc,
Rules-Requires-Root: no
Standards-Version: 4.1.3
Homepage: https://github.com/ostreedev/ostree/
Vcs-Git: https://salsa.debian.org/debian/ostree.git
Vcs-Browser: https://salsa.debian.org/debian/ostree

Package: gir1.2-ostree-1.0
Architecture: linux-any
Multi-Arch: same
Section: introspection
Depends:
 ${gir:Depends},
 ${misc:Depends},
Description: content-addressed filesystem for operating system binaries (introspection)
 libostree provides a library and tools for managing bootable, immutable,
 versioned filesystem trees. See the ostree package's description for
 more details.
 .
 This package contains GObject-Introspection metadata, which can be used
 to generate dynamic bindings into languages such as Python and JavaScript.

Package: libostree-1-1
Architecture: linux-any
Section: libs
Depends:
 ${misc:Depends},
 ${shlibs:Depends},
Pre-Depends:
 ${misc:Pre-Depends},
Breaks:
 flatpak (<< 0.8.7-2~),
Multi-arch: same
Description: content-addressed filesystem for operating system binaries (library)
 libostree is a library for managing bootable, immutable, versioned
 filesystem trees. It is like git in that it checksums individual files
 and has a content-addressed object store; unlike git, it "checks out"
 the files using hardlinks into an immutable directory tree. This
 can be used to provide atomic upgrades with rollback, history and
 parallel-installation, particularly useful on "fixed purpose" systems
 such as embedded devices. It is also used by the Flatpak application
 runtime system.
 .
 This package contains the shared library.

Package: libostree-dev
Architecture: linux-any
Multi-Arch: same
Section: libdevel
Depends:
 gir1.2-ostree-1.0 (= ${binary:Version}),
 libglib2.0-dev,
 libostree-1-1 (= ${binary:Version}),
 pkg-config,
 ${misc:Depends},
Suggests:
 libostree-doc,
Description: Development files for the libostree library
 libostree is a library for managing bootable, immutable, versioned
 filesystem trees. It is like git in that it checksums individual files
 and has a content-addressed object store; unlike git, it "checks out"
 the files using hardlinks into an immutable directory tree. This
 can be used to provide atomic upgrades with rollback, history and
 parallel-installation, particularly useful on "fixed purpose" systems
 such as embedded devices. It is also used by the Flatpak application
 runtime system.
 .
 This package contains development headers and the pkg-config file for
 libostree.

Package: libostree-doc
Build-Profiles: <!nodoc>
Architecture: all
Multi-Arch: foreign
Section: doc
Depends:
 ${misc:Depends},
Suggests:
 devhelp,
Description: Development documentation for the libostree library
 libostree provides a library and tools for managing bootable, immutable,
 versioned filesystem trees. See the ostree package's description for
 more details.
 .
 This package contains development documentation for libostree.

Package: ostree
Architecture: linux-any
Depends:
 ${misc:Depends},
 ${shlibs:Depends},
Description: content-addressed filesystem for operating system binaries
 libostree provides a library and tools for managing bootable, immutable,
 versioned filesystem trees. It is like git in that it checksums
 individual files and has a content-addressed object store; unlike git,
 it "checks out" the files using hardlinks into an immutable directory
 tree. This can be used to provide atomic upgrades with rollback, history
 and parallel-installation, particularly useful on "fixed purpose"
 systems such as embedded devices.
 .
 This package contains the executables used to manage and create
 filesystem trees. It does not affect the boot process for the system
 on which it is installed.

Package: ostree-tests
Architecture: linux-any
Depends:
 attr,
 ca-certificates,
 cpio,
 fuse,
 gir1.2-ostree-1.0,
 gjs [!sparc64],
 gnupg,
 ostree,
 python3,
 python3-yaml,
 ${misc:Depends},
 ${shlibs:Depends},
Description: content-addressed filesystem for operating system binaries - tests
 libostree provides a library and tools for managing bootable, immutable,
 versioned filesystem trees. See the ostree package's description for
 more details.
 .
 This package contains automated tests.<|MERGE_RESOLUTION|>--- conflicted
+++ resolved
@@ -13,15 +13,10 @@
  bison,
  ca-certificates,
  cpio,
-<<<<<<< HEAD
  debhelper (>= 9),
  dh-autoreconf,
+ dh-exec (>= 0.23~),
  dh-systemd,
- dh-exec,
-=======
- debhelper (>= 10~),
- dh-exec (>= 0.23~),
->>>>>>> 10c5c128
  docbook-xml <!nodoc>,
  docbook-xsl <!nodoc>,
  e2fslibs-dev,
